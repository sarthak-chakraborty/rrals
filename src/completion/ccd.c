--- conflicted
+++ resolved
@@ -915,12 +915,6 @@
   } /* foreach tile */
 }
 
-<<<<<<< HEAD
-  /* numerator/denominator are now computed; update factor column */
-  val_t * const restrict avals = model->factors[m] + (f * dim);
-  val_t const reg = ws->regularization[m];
-=======
-
 
 /**
 * @brief Finalize the new f-th column of factors[m] after computing the new
@@ -952,7 +946,6 @@
   val_t const * const restrict numer = ws->numerator + offset;
   val_t const * const restrict denom = ws->denominator + offset;
 
->>>>>>> b149fe61
   #pragma omp for schedule(static)
   for(idx_t i=0; i < dim; ++i) {
     avals[i] = numer[i] / (reg + denom[i]);
