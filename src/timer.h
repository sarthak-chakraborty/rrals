#ifndef SPLATT_TIMER_H
#define SPLATT_TIMER_H

/******************************************************************************
 * INCLUDES
 *****************************************************************************/
#define _GNU_SOURCE
#include <time.h>


/******************************************************************************
 * STRUCTURES
 *****************************************************************************/

/**
* @brief Represents a wall-clock timer.
*/
typedef struct
{
  int running;
  double seconds;
  struct timespec start;
  struct timespec stop;
} sp_timer_t;


/**
* @brief timer_id provides easy indexing into timers[].
*/
typedef enum
{
  TIMER_LVL0,   /* LEVEL 0 */
  TIMER_ALL,
  TIMER_LVL1,   /* LEVEL 1 */
  TIMER_IO,
<<<<<<< HEAD
  TIMER_MTTKRP,
  TIMER_INV,
=======
  /* COMMANDS */
  TIMER_CPD,
  TIMER_REORDER,
  TIMER_TILE,
  TIMER_CONVERT,
  TIMER_LVL2,   /* LEVEL 2 */
  TIMER_MPI,
  TIMER_MTTKRP,
  TIMER_INV,
  TIMER_SORT,
>>>>>>> 554636bc
  TIMER_SPLATT,
  TIMER_GIGA,
  TIMER_DFACTO,
  TIMER_TTBOX,
  TIMER_MISC,
  TIMER_MPI_IDLE,
  TIMER_MPI_COMM,
  TIMER_NTIMERS /* LEVEL N */
} timer_id;


static int timer_lvl = TIMER_NTIMERS;
extern sp_timer_t timers[];

/******************************************************************************
 * PUBLIC FUNCTIONS
 *****************************************************************************/


/**
* @brief Call timer_reset() on all of timers[].
*/
void init_timers(void);


/**
* @brief Output a summary of all used timers.
*/
void report_times(void);


/**
* @brief Reset all fields of a sp_timer_t.
*
* @param timer The timer to reset.
*/
static inline void timer_reset(sp_timer_t * const timer)
{
  timer->running       = 0;
  timer->seconds       = 0;
  timer->start.tv_sec  = 0;
  timer->start.tv_nsec = 0;
  timer->stop.tv_sec   = 0;
  timer->stop.tv_nsec  = 0;
}


/**
* @brief Start a sp_timer_t. NOTE: this does not reset the timer.
*
* @param timer The timer to start.
*/
static inline void timer_start(sp_timer_t * const timer)
{
  timer->running = 1;
  clock_gettime(CLOCK_MONOTONIC, &(timer->start));
}


/**
* @brief Stop a sp_timer_t and update its time.
*
* @param timer The timer to stop.
*/
static inline void timer_stop(sp_timer_t * const timer)
{
  clock_gettime(CLOCK_MONOTONIC, &(timer->stop));
  timer->running = 0;
  timer->seconds += (double)(timer->stop.tv_sec - timer->start.tv_sec);
  timer->seconds += (timer->stop.tv_nsec - timer->start.tv_nsec)*1e-9;
}


/**
* @brief Give a sp_timer_t a fresh start by resetting and starting it.
*
* @param timer The timer to refresh.
*/
static inline void timer_fstart(sp_timer_t * const timer)
{
  timer_reset(timer);
  timer_start(timer);
}

#endif<|MERGE_RESOLUTION|>--- conflicted
+++ resolved
@@ -33,10 +33,6 @@
   TIMER_ALL,
   TIMER_LVL1,   /* LEVEL 1 */
   TIMER_IO,
-<<<<<<< HEAD
-  TIMER_MTTKRP,
-  TIMER_INV,
-=======
   /* COMMANDS */
   TIMER_CPD,
   TIMER_REORDER,
@@ -47,7 +43,6 @@
   TIMER_MTTKRP,
   TIMER_INV,
   TIMER_SORT,
->>>>>>> 554636bc
   TIMER_SPLATT,
   TIMER_GIGA,
   TIMER_DFACTO,
