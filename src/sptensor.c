--- conflicted
+++ resolved
@@ -16,7 +16,6 @@
  * PUBLIC FUNCTONS
  *****************************************************************************/
 
-<<<<<<< HEAD
 idx_t * tt_get_slices(
   sptensor_t const * const tt,
   idx_t const m,
@@ -65,10 +64,7 @@
 }
 
 
-void tt_remove_dups(
-=======
 idx_t tt_remove_dups(
->>>>>>> a4e225d6
   sptensor_t * const tt)
 {
   tt_sort(tt, 0, NULL);
@@ -88,7 +84,7 @@
       printf("DUPLICATE NONZERO: ");
       tt->vals[n] = (tt->vals[n] + tt->vals[n+1]) / 2;
       for(idx_t m=0; m < nmodes; ++m) {
-        printf(SS_IDX" ", tt->ind[m][n]);
+        printf("%"SS_IDX" ", tt->ind[m][n]);
         memmove(&(tt->ind[m][n]), &(tt->ind[m][n+1]),
           (nnz-n-1)*sizeof(idx_t));
       }
@@ -103,20 +99,13 @@
 }
 
 
-<<<<<<< HEAD
-void tt_remove_empty(
-=======
 idx_t tt_remove_empty(
->>>>>>> a4e225d6
   sptensor_t * const tt)
 {
   idx_t dim_sizes[MAX_NMODES];
 
-<<<<<<< HEAD
-=======
   idx_t nremoved = 0;
 
->>>>>>> a4e225d6
   /* Allocate indmap */
   idx_t const nmodes = tt->nmodes;
   idx_t const nnz = tt->nnz;
@@ -146,11 +135,8 @@
       continue;
     }
 
-<<<<<<< HEAD
-=======
     nremoved += tt->dims[m] - dim_sizes[m];
 
->>>>>>> a4e225d6
     /* Now scan to remove empty slices */
     idx_t ptr = 0;
     for(idx_t i=0; i < tt->dims[m]; ++i) {
@@ -173,11 +159,6 @@
   }
 
   free(scounts);
-<<<<<<< HEAD
-}
-
-
-=======
   return nremoved;
 }
 
@@ -186,19 +167,10 @@
 /******************************************************************************
  * PUBLIC FUNCTONS
  *****************************************************************************/
->>>>>>> a4e225d6
 sptensor_t * tt_read(
   char const * const ifname)
 {
   sptensor_t * tt = tt_read_file(ifname);
-<<<<<<< HEAD
-
-  /* remove duplicates and empty slices */
-  tt_remove_dups(tt);
-  tt_remove_empty(tt);
-
-=======
->>>>>>> a4e225d6
   return tt;
 }
 
