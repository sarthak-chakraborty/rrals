

/******************************************************************************
 * INCLUDES
 *****************************************************************************/
#include "base.h"
#include "cpd.h"
#include "matrix.h"
#include "mttkrp.h"
#include "timer.h"
#include "thd_info.h"
#include "util.h"

#include <math.h>
#include <omp.h>



/******************************************************************************
 * API FUNCTIONS
 *****************************************************************************/

int splatt_cpd_als(
    splatt_csf const * const tensors,
    splatt_idx_t const nfactors,
    double const * const options,
    splatt_kruskal * factored)
{
  matrix_t * mats[MAX_NMODES+1];

  idx_t nmodes = tensors->nmodes;

  rank_info rinfo;
  rinfo.rank = 0;

  /* allocate factor matrices */
  idx_t maxdim = tensors->dims[argmax_elem(tensors->dims, nmodes)];
  for(idx_t m=0; m < nmodes; ++m) {
    mats[m] = (matrix_t *) mat_rand(tensors[0].dims[m], nfactors);
  }
  mats[MAX_NMODES] = mat_alloc(maxdim, nfactors);

  val_t * lambda = (val_t *) malloc(nfactors * sizeof(val_t));

  /* do the factorization! */
  factored->fit = cpd_als_iterate(tensors, mats, lambda, nfactors, &rinfo,
      options);

  /* store output */
  factored->rank = nfactors;
  factored->nmodes = nmodes;
  factored->lambda = lambda;
  for(idx_t m=0; m < nmodes; ++m) {
    factored->dims[m] = tensors->dims[m];
    factored->factors[m] = mats[m]->vals;
  }

  /* clean up */
  mat_free(mats[MAX_NMODES]);
  for(idx_t m=0; m < nmodes; ++m) {
    free(mats[m]); /* just the matrix_t ptr, data is safely in factored */
  }
  return SPLATT_SUCCESS;
}


void splatt_free_kruskal(
    splatt_kruskal * factored)
{
  free(factored->lambda);
  for(idx_t m=0; m < factored->nmodes; ++m) {
    free(factored->factors[m]);
  }
}


/******************************************************************************
 * PRIVATE FUNCTIONS
 *****************************************************************************/

/**
* @brief Resets serial and MPI timers that were activated during some CPD
*        pre-processing.
*
* @param rinfo MPI rank information.
*/
static void p_reset_cpd_timers(
  rank_info const * const rinfo)
{
  timer_reset(&timers[TIMER_ATA]);
#ifdef SPLATT_USE_MPI
  timer_reset(&timers[TIMER_MPI]);
  timer_reset(&timers[TIMER_MPI_IDLE]);
  timer_reset(&timers[TIMER_MPI_COMM]);
  timer_reset(&timers[TIMER_MPI_ATA]);
  timer_reset(&timers[TIMER_MPI_REDUCE]);
  timer_reset(&timers[TIMER_MPI_NORM]);
  timer_reset(&timers[TIMER_MPI_UPDATE]);
  timer_reset(&timers[TIMER_MPI_FIT]);
  MPI_Barrier(rinfo->comm_3d);
#endif
}


/**
* @brief Find the Frobenius norm squared of a Kruskal tensor. This equivalent
*        to via computing <X,X>, the inner product of X with itself. We find
*        this via \lambda^T (AtA * BtB * ...) \lambda, where * is the Hadamard
*        product.
*
* @param nmodes The number of modes in the tensor.
* @param lambda The vector of column norms.
* @param aTa An array of Gram Matrices (AtA, BtB, ...).
*
* @return The Frobenius norm of X, squared.
*/
static val_t p_kruskal_norm(
  idx_t const nmodes,
  val_t const * const restrict lambda,
  matrix_t ** aTa)
{
  idx_t const rank = aTa[0]->J;
  val_t * const restrict av = aTa[MAX_NMODES]->vals;

  val_t norm_mats = 0;

  /* use aTa[MAX_NMODES] as scratch space */
  for(idx_t x=0; x < rank*rank; ++x) {
    av[x] = 1.;
  }

  /* aTa[MAX_NMODES] = hada(aTa) */
  for(idx_t m=0; m < nmodes; ++m) {
    val_t const * const restrict atavals = aTa[m]->vals;
    for(idx_t x=0; x < rank*rank; ++x) {
      av[x] *= atavals[x];
    }
  }

  /* now compute lambda^T * aTa[MAX_NMODES] * lambda */
  for(idx_t i=0; i < rank; ++i) {
    for(idx_t j=0; j < rank; ++j) {
      norm_mats += av[j+(i*rank)] * lambda[i] * lambda[j];
    }
  }

  return fabs(norm_mats);
}


/**
* @brief Compute the inner product of a Kruskal tensor and an unfactored
*        tensor. Assumes that 'm1' contains the MTTKRP result along the last
*        mode of the two input tensors. This naturally follows the end of a
*        CPD iteration.
*
* @param nmodes The number of modes in the input tensors.
* @param rinfo MPI rank information.
* @param thds OpenMP thread data structures.
* @param lambda The vector of column norms.
* @param mats The Kruskal-tensor matrices.
* @param m1 The result of doing MTTKRP along the last mode.
*
* @return The inner product of the two tensors, computed via:
*         1^T hadamard(mats[nmodes-1], m1) \lambda.
*/
static val_t p_tt_kruskal_inner(
  idx_t const nmodes,
  rank_info * const rinfo,
  thd_info * const thds,
  val_t const * const restrict lambda,
  matrix_t ** mats,
  matrix_t const * const m1)
{
  idx_t const rank = mats[0]->J;
  idx_t const lastm = nmodes - 1;
  idx_t const dim = m1->I;

  val_t const * const m0 = mats[lastm]->vals;
  val_t const * const mv = m1->vals;

  val_t myinner = 0;
  #pragma omp parallel reduction(+:myinner)
  {
    int const tid = omp_get_thread_num();
    val_t * const restrict accumF = (val_t *) thds[tid].scratch[0];

    for(idx_t r=0; r < rank; ++r) {
      accumF[r] = 0.;
    }

    #pragma omp for
    for(idx_t i=0; i < dim; ++i) {
      for(idx_t r=0; r < rank; ++r) {
        accumF[r] += m0[r+(i*rank)] * mv[r+(i*rank)];
      }
    }
    /* accumulate everything into 'myinner' */
    for(idx_t r=0; r < rank; ++r) {
      myinner += accumF[r] * lambda[r];
    }
  }
  val_t inner = 0.;

#ifdef SPLATT_USE_MPI
  timer_start(&timers[TIMER_MPI_FIT]);
  timer_start(&timers[TIMER_MPI_IDLE]);
  MPI_Barrier(rinfo->comm_3d);
  timer_stop(&timers[TIMER_MPI_IDLE]);

  MPI_Allreduce(&myinner, &inner, 1, SPLATT_MPI_VAL, MPI_SUM, rinfo->comm_3d);
  timer_stop(&timers[TIMER_MPI_FIT]);
#else
  inner = myinner;
#endif

  return inner;
}


/**
* @brief Compute the fit of a Kruskal tensor, Z, to an input tensor, X. This
*        is computed via 1 - [sqrt(<X,X> + <Z,Z> - 2<X,Z>) / sqrt(<X,X>)].
*
* @param nmodes The number of modes in the input tensors.
* @param rinfo MPI rank information.
* @param thds OpenMP thread data structures.
* @param ttnormsq The norm (squared) of the original input tensor, <X,X>.
* @param lambda The vector of column norms.
* @param mats The Kruskal-tensor matrices.
* @param m1 The result of doing MTTKRP along the last mode.
* @param aTa An array of matrices (length MAX_NMODES)containing BtB, CtC, etc.
*
* @return The inner product of the two tensors, computed via:
*         \lambda^T hadamard(mats[nmodes-1], m1) \lambda.
*/
static val_t p_calc_fit(
  idx_t const nmodes,
  rank_info * const rinfo,
  thd_info * const thds,
  val_t const ttnormsq,
  val_t const * const restrict lambda,
  matrix_t ** mats,
  matrix_t const * const m1,
  matrix_t ** aTa)
{
  timer_start(&timers[TIMER_FIT]);

  /* First get norm of new model: lambda^T * (hada aTa) * lambda. */
  val_t const norm_mats = p_kruskal_norm(nmodes, lambda, aTa);

  /* Compute inner product of tensor with new model */
  val_t const inner = p_tt_kruskal_inner(nmodes, rinfo, thds, lambda, mats,m1);

  val_t const residual = sqrt(ttnormsq + norm_mats - (2 * inner));
  timer_stop(&timers[TIMER_FIT]);
  return 1 - (residual / sqrt(ttnormsq));
}


/******************************************************************************
 * PUBLIC FUNCTIONS
 *****************************************************************************/
double cpd_als_iterate(
  splatt_csf const * const tensors,
  matrix_t ** mats,
  val_t * const lambda,
  idx_t const nfactors,
  rank_info * const rinfo,
  double const * const opts)
{
  idx_t const nmodes = tensors[0].nmodes;
  idx_t const nthreads = (idx_t) opts[SPLATT_OPTION_NTHREADS];

  /* Setup thread structures. + 64 bytes is to avoid false sharing.
   * TODO make this better */
  omp_set_num_threads(nthreads);
  thd_info * thds =  thd_init(nthreads, 3,
    (nfactors * nfactors * sizeof(val_t)) + 64,
    0,
    (nmodes * nfactors * sizeof(val_t)) + 64);

  matrix_t * m1 = mats[MAX_NMODES];

<<<<<<< HEAD
#ifdef SPLATT_USE_MPI
  /* Extract MPI communication structures */
  idx_t maxdim = 0;
  idx_t maxlocal2nbr = 0;
  idx_t maxnbr2globs = 0;
  for(idx_t m=0; m < nmodes; ++m) {
    maxlocal2nbr = SS_MAX(maxlocal2nbr, rinfo->nlocal2nbr[m]);
    maxnbr2globs = SS_MAX(maxnbr2globs, rinfo->nnbr2globs[m]);
    maxdim = SS_MAX(globmats[m]->I, maxdim);
  }
  maxlocal2nbr *= nfactors;
  maxnbr2globs *= nfactors;

  val_t * local2nbr_buf = (val_t *) malloc(maxlocal2nbr * sizeof(val_t));
  val_t * nbr2globs_buf = (val_t *) malloc(maxnbr2globs * sizeof(val_t));
  if(rinfo->distribution > 1) {
    m1 = mat_alloc(maxdim, nfactors);
  }

  /* Exchange initial matrices */
  for(idx_t m=1; m < nmodes; ++m) {
    mpi_update_rows(ft[m].indmap, nbr2globs_buf, local2nbr_buf, mats[m],
        globmats[m], rinfo, nfactors, m, DEFAULT_COMM);
  }
#endif

  matrix_t * m1ptr = m1; /* for restoring m1 */

=======
>>>>>>> d065dcd3
  /* Initialize first A^T * A mats. We redundantly do the first because it
   * makes communication easier. */
  matrix_t * aTa[MAX_NMODES+1];
  for(idx_t m=0; m < nmodes; ++m) {
    aTa[m] = mat_alloc(nfactors, nfactors);
    mat_aTa(mats[m], aTa[m], rinfo, thds, nthreads);
  }
  /* used as buffer space */
  aTa[MAX_NMODES] = mat_alloc(nfactors, nfactors);

  /* Compute input tensor norm */
  double oldfit = 0;
  double fit = 0;
  val_t ttnormsq = csf_frobsq(tensors);

  /* setup timers */
  p_reset_cpd_timers(rinfo);
  sp_timer_t itertime;
  sp_timer_t modetime[MAX_NMODES];
  timer_start(&timers[TIMER_CPD]);

  idx_t const niters = (idx_t) opts[SPLATT_OPTION_NITER];
  for(idx_t it=0; it < niters; ++it) {
    timer_fstart(&itertime);
    for(idx_t m=0; m < nmodes; ++m) {
      timer_fstart(&modetime[m]);
      mats[MAX_NMODES]->I = tensors[0].dims[m];
      m1->I = mats[m]->I;

      /* M1 = X * (C o B) */
      timer_start(&timers[TIMER_MTTKRP]);
      mttkrp_csf(tensors, mats, m, thds, opts);
      timer_stop(&timers[TIMER_MTTKRP]);

      /* M2 = (CtC .* BtB .* ...)^-1 */
      calc_gram_inv(m, nmodes, aTa);

      /* A = M1 * M2 */
      memset(mats[m]->vals, 0, mats[m]->I * nfactors * sizeof(val_t));
      mat_matmul(m1, aTa[MAX_NMODES], mats[m]);

      /* normalize columns and extract lambda */
      if(it == 0) {
        mat_normalize(mats[m], lambda, MAT_NORM_2, rinfo, thds, nthreads);
      } else {
        mat_normalize(mats[m], lambda, MAT_NORM_MAX, rinfo, thds,nthreads);
      }

      /* update A^T*A */
      mat_aTa(mats[m], aTa[m], rinfo, thds, nthreads);
      timer_stop(&modetime[m]);
    } /* foreach mode */

    fit = p_calc_fit(nmodes, rinfo, thds, ttnormsq, lambda, mats, m1, aTa);
    timer_stop(&itertime);

    if(rinfo->rank == 0 &&
        opts[SPLATT_OPTION_VERBOSITY] > SPLATT_VERBOSITY_NONE) {
      printf("  its = %3"SPLATT_PF_IDX" (%0.3fs)  fit = %0.5f  delta = %+0.4e\n",
          it+1, itertime.seconds, fit, fit - oldfit);
      if(opts[SPLATT_OPTION_VERBOSITY] > SPLATT_VERBOSITY_LOW) {
        for(idx_t m=0; m < nmodes; ++m) {
          printf("     mode = %1"SPLATT_PF_IDX" (%0.3fs)\n", m+1,
              modetime[m].seconds);
        }
      }
    }
    if(it > 0 && fabs(fit - oldfit) < opts[SPLATT_OPTION_TOLERANCE]) {
      break;
    }
    oldfit = fit;
  }
  timer_stop(&timers[TIMER_CPD]);

  if(rinfo->rank == 0 &&
      opts[SPLATT_OPTION_VERBOSITY] > SPLATT_VERBOSITY_NONE) {
    printf("Final fit: %0.5f\n", fit);
  }

  cpd_post_process(nfactors, nmodes, mats, lambda, thds, nthreads, rinfo);

  /* CLEAN UP */
  for(idx_t m=0; m < nmodes; ++m) {
    mat_free(aTa[m]);
  }
  mat_free(aTa[MAX_NMODES]);
  thd_free(thds, nthreads);

  return fit;
}



void cpd_post_process(
  idx_t const nfactors,
  idx_t const nmodes,
  matrix_t ** mats,
  val_t * const lambda,
  thd_info * const thds,
  idx_t const nthreads,
  rank_info * const rinfo)
{
  val_t * tmp =  malloc(nfactors * sizeof(*tmp));

  /* normalize each matrix and adjust lambda */
  for(idx_t m=0; m < nmodes; ++m) {
    mat_normalize(mats[m], tmp, MAT_NORM_2, rinfo, thds, nthreads);
    for(idx_t f=0; f < nfactors; ++f) {
      lambda[f] *= tmp[f];
    }
  }

  free(tmp);
}

<|MERGE_RESOLUTION|>--- conflicted
+++ resolved
@@ -282,37 +282,6 @@
 
   matrix_t * m1 = mats[MAX_NMODES];
 
-<<<<<<< HEAD
-#ifdef SPLATT_USE_MPI
-  /* Extract MPI communication structures */
-  idx_t maxdim = 0;
-  idx_t maxlocal2nbr = 0;
-  idx_t maxnbr2globs = 0;
-  for(idx_t m=0; m < nmodes; ++m) {
-    maxlocal2nbr = SS_MAX(maxlocal2nbr, rinfo->nlocal2nbr[m]);
-    maxnbr2globs = SS_MAX(maxnbr2globs, rinfo->nnbr2globs[m]);
-    maxdim = SS_MAX(globmats[m]->I, maxdim);
-  }
-  maxlocal2nbr *= nfactors;
-  maxnbr2globs *= nfactors;
-
-  val_t * local2nbr_buf = (val_t *) malloc(maxlocal2nbr * sizeof(val_t));
-  val_t * nbr2globs_buf = (val_t *) malloc(maxnbr2globs * sizeof(val_t));
-  if(rinfo->distribution > 1) {
-    m1 = mat_alloc(maxdim, nfactors);
-  }
-
-  /* Exchange initial matrices */
-  for(idx_t m=1; m < nmodes; ++m) {
-    mpi_update_rows(ft[m].indmap, nbr2globs_buf, local2nbr_buf, mats[m],
-        globmats[m], rinfo, nfactors, m, DEFAULT_COMM);
-  }
-#endif
-
-  matrix_t * m1ptr = m1; /* for restoring m1 */
-
-=======
->>>>>>> d065dcd3
   /* Initialize first A^T * A mats. We redundantly do the first because it
    * makes communication easier. */
   matrix_t * aTa[MAX_NMODES+1];
