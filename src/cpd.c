

/******************************************************************************
 * INCLUDES
 *****************************************************************************/
#include "base.h"
#include "cpd.h"
#include "kruskal.h"
#include "matrix.h"
#include "mttkrp.h"
#include "timer.h"
#include "thd_info.h"
#include "util.h"

#include <math.h>
#include <omp.h>


/******************************************************************************
 * PRIVATE FUNCTIONS
 *****************************************************************************/



/******************************************************************************
 * API FUNCTIONS
 *****************************************************************************/

int splatt_cpd_als(
    splatt_csf const * const tensors,
    splatt_idx_t const nfactors,
    double const * const options,
    splatt_kruskal * factored)
{
  matrix_t * mats[MAX_NMODES+1];

  idx_t nmodes = tensors->nmodes;

  rank_info rinfo;
  rinfo.rank = 0;

  /* allocate factor matrices */
  idx_t maxdim = tensors->dims[argmax_elem(tensors->dims, nmodes)];
  for(idx_t m=0; m < nmodes; ++m) {
    mats[m] = (matrix_t *) mat_rand(tensors[0].dims[m], nfactors);
  }
  mats[MAX_NMODES] = mat_alloc(maxdim, nfactors);

  val_t * lambda = (val_t *) splatt_malloc(nfactors * sizeof(val_t));

  /* do the factorization! */
  factored->fit = cpd_als_iterate(tensors, mats, lambda, nfactors, &rinfo,
      options);

  /* store output */
  factored->rank = nfactors;
  factored->nmodes = nmodes;
  factored->lambda = lambda;
  for(idx_t m=0; m < nmodes; ++m) {
    factored->dims[m] = tensors->dims[m];
    factored->factors[m] = mats[m]->vals;
  }

  /* clean up */
  mat_free(mats[MAX_NMODES]);
  for(idx_t m=0; m < nmodes; ++m) {
    free(mats[m]); /* just the matrix_t ptr, data is safely in factored */
  }
  return SPLATT_SUCCESS;
}


/******************************************************************************
 * PRIVATE FUNCTIONS
 *****************************************************************************/


/******************************************************************************
 * PUBLIC FUNCTIONS
 *****************************************************************************/
double cpd_als_iterate(
  splatt_csf const * const tensors,
  matrix_t ** mats,
  val_t * const lambda,
  idx_t const nfactors,
  rank_info * const rinfo,
  double const * const opts)
{
  idx_t const nmodes = tensors[0].nmodes;
  idx_t const nthreads = (idx_t) opts[SPLATT_OPTION_NTHREADS];

  /* Setup thread structures. + 64 bytes is to avoid false sharing.
   * TODO make this better */
  omp_set_num_threads(nthreads);
  thd_info * thds =  thd_init(nthreads, 3,
    (nfactors * nfactors * sizeof(val_t)) + 64,
    0,
    (nmodes * nfactors * sizeof(val_t)) + 64);

  matrix_t * m1 = mats[MAX_NMODES];

  /* Initialize first A^T * A mats. We redundantly do the first because it
   * makes communication easier. */
  matrix_t * aTa[MAX_NMODES+1];
  for(idx_t m=0; m < nmodes; ++m) {
    aTa[m] = mat_alloc(nfactors, nfactors);
    memset(aTa[m]->vals, 0, nfactors * nfactors * sizeof(val_t));
    mat_aTa(mats[m], aTa[m], rinfo, thds, nthreads);
  }
  /* used as buffer space */
  aTa[MAX_NMODES] = mat_alloc(nfactors, nfactors);

  /* Compute input tensor norm */
  double oldfit = 0;
  double fit = 0;
  val_t ttnormsq = csf_frobsq(tensors);

  /* setup timers */
  reset_cpd_timers();
  sp_timer_t itertime;
  sp_timer_t modetime[MAX_NMODES];
  timer_start(&timers[TIMER_CPD]);

  idx_t const niters = (idx_t) opts[SPLATT_OPTION_NITER];
  for(idx_t it=0; it < niters; ++it) {
    timer_fstart(&itertime);
    for(idx_t m=0; m < nmodes; ++m) {
      timer_fstart(&modetime[m]);
      mats[MAX_NMODES]->I = tensors[0].dims[m];
      m1->I = mats[m]->I;

      /* M1 = X * (C o B) */
      timer_start(&timers[TIMER_MTTKRP]);
      mttkrp_csf(tensors, mats, m, thds, opts);
      timer_stop(&timers[TIMER_MTTKRP]);

      par_memcpy(mats[m]->vals, m1->vals, m1->I * nfactors * sizeof(val_t));
<<<<<<< HEAD
      mat_solve_normals(m, nmodes, aTa, mats[m], 0.);
=======
      mat_solve_normals(m, nmodes, aTa, mats[m],
          opts[SPLATT_OPTION_REGULARIZE]);
#endif
>>>>>>> ed7de662

      /* normalize columns and extract lambda */
      if(it == 0) {
        mat_normalize(mats[m], lambda, MAT_NORM_2, rinfo, thds, nthreads);
      } else {
        mat_normalize(mats[m], lambda, MAT_NORM_MAX, rinfo, thds,nthreads);
      }

      /* update A^T*A */
      mat_aTa(mats[m], aTa[m], rinfo, thds, nthreads);
      timer_stop(&modetime[m]);
    } /* foreach mode */

    fit = kruskal_calc_fit(nmodes, rinfo, thds, ttnormsq, lambda, mats, m1,
        aTa);
    timer_stop(&itertime);

    if(rinfo->rank == 0 &&
        opts[SPLATT_OPTION_VERBOSITY] > SPLATT_VERBOSITY_NONE) {
      printf("  its = %3"SPLATT_PF_IDX" (%0.3fs)  fit = %0.5f  delta = %+0.4e\n",
          it+1, itertime.seconds, fit, fit - oldfit);
      if(opts[SPLATT_OPTION_VERBOSITY] > SPLATT_VERBOSITY_LOW) {
        for(idx_t m=0; m < nmodes; ++m) {
          printf("     mode = %1"SPLATT_PF_IDX" (%0.3fs)\n", m+1,
              modetime[m].seconds);
        }
      }
    }
    if(it > 0 && fabs(fit - oldfit) < opts[SPLATT_OPTION_TOLERANCE]) {
      break;
    }
    oldfit = fit;
  }
  timer_stop(&timers[TIMER_CPD]);

  cpd_post_process(nfactors, nmodes, mats, lambda, thds, nthreads, rinfo);

  /* CLEAN UP */
  for(idx_t m=0; m < nmodes; ++m) {
    mat_free(aTa[m]);
  }
  mat_free(aTa[MAX_NMODES]);
  thd_free(thds, nthreads);

  return fit;
}



void cpd_post_process(
  idx_t const nfactors,
  idx_t const nmodes,
  matrix_t ** mats,
  val_t * const lambda,
  thd_info * const thds,
  idx_t const nthreads,
  rank_info * const rinfo)
{
  val_t * tmp =  splatt_malloc(nfactors * sizeof(*tmp));

  /* normalize each matrix and adjust lambda */
  for(idx_t m=0; m < nmodes; ++m) {
    mat_normalize(mats[m], tmp, MAT_NORM_2, rinfo, thds, nthreads);
    for(idx_t f=0; f < nfactors; ++f) {
      lambda[f] *= tmp[f];
    }
  }

  free(tmp);
}

<|MERGE_RESOLUTION|>--- conflicted
+++ resolved
@@ -135,13 +135,8 @@
       timer_stop(&timers[TIMER_MTTKRP]);
 
       par_memcpy(mats[m]->vals, m1->vals, m1->I * nfactors * sizeof(val_t));
-<<<<<<< HEAD
-      mat_solve_normals(m, nmodes, aTa, mats[m], 0.);
-=======
       mat_solve_normals(m, nmodes, aTa, mats[m],
           opts[SPLATT_OPTION_REGULARIZE]);
-#endif
->>>>>>> ed7de662
 
       /* normalize columns and extract lambda */
       if(it == 0) {
