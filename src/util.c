--- conflicted
+++ resolved
@@ -121,10 +121,6 @@
 }
 
 
-<<<<<<< HEAD
-=======
-
->>>>>>> 11c6dc80
 void par_memcpy(
     void * const restrict dst,
     void const * const restrict src,
