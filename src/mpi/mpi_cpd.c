--- conflicted
+++ resolved
@@ -12,191 +12,6 @@
 
 #include <math.h>
 
-<<<<<<< HEAD
-=======
-/**
-* @brief Resets serial and MPI timers that were activated during some CPD
-*        pre-processing.
-*
-* @param rinfo MPI rank information.
-*/
-static void p_reset_cpd_timers(
-  rank_info const * const rinfo)
-{
-  timer_reset(&timers[TIMER_ATA]);
-#ifdef SPLATT_USE_MPI
-  timer_reset(&timers[TIMER_MPI]);
-  timer_reset(&timers[TIMER_MPI_IDLE]);
-  timer_reset(&timers[TIMER_MPI_COMM]);
-  timer_reset(&timers[TIMER_MPI_ATA]);
-  timer_reset(&timers[TIMER_MPI_REDUCE]);
-  timer_reset(&timers[TIMER_MPI_NORM]);
-  timer_reset(&timers[TIMER_MPI_UPDATE]);
-  timer_reset(&timers[TIMER_MPI_FIT]);
-  MPI_Barrier(rinfo->comm_3d);
-#endif
-}
-
-
-/**
-* @brief Compute the inner product of a Kruskal tensor and an unfactored
-*        tensor. Assumes that 'm1' contains the MTTKRP result along the last
-*        mode of the two input tensors. This naturally follows the end of a
-*        CPD iteration.
-*
-* @param nmodes The number of modes in the input tensors.
-* @param rinfo MPI rank information.
-* @param thds OpenMP thread data structures.
-* @param lambda The vector of column norms.
-* @param mats The Kruskal-tensor matrices.
-* @param m1 The result of doing MTTKRP along the last mode.
-*
-* @return The inner product of the two tensors, computed via:
-*         1^T hadamard(mats[nmodes-1], m1) \lambda.
-*/
-static val_t p_tt_kruskal_inner(
-  idx_t const nmodes,
-  rank_info * const rinfo,
-  thd_info * const thds,
-  val_t const * const restrict lambda,
-  matrix_t ** mats,
-  matrix_t const * const m1)
-{
-  idx_t const rank = mats[0]->J;
-  idx_t const lastm = nmodes - 1;
-  idx_t const dim = m1->I;
-
-  val_t const * const m0 = mats[lastm]->vals;
-  val_t const * const mv = m1->vals;
-
-  val_t myinner = 0;
-  #pragma omp parallel reduction(+:myinner)
-  {
-    int const tid = splatt_omp_get_thread_num();
-    val_t * const restrict accumF = (val_t *) thds[tid].scratch[0];
-
-    for(idx_t r=0; r < rank; ++r) {
-      accumF[r] = 0.;
-    }
-
-    #pragma omp for
-    for(idx_t i=0; i < dim; ++i) {
-      for(idx_t r=0; r < rank; ++r) {
-        accumF[r] += m0[r+(i*rank)] * mv[r+(i*rank)];
-      }
-    }
-    /* accumulate everything into 'myinner' */
-    for(idx_t r=0; r < rank; ++r) {
-      myinner += accumF[r] * lambda[r];
-    }
-  }
-  val_t inner = 0.;
-
-#ifdef SPLATT_USE_MPI
-  timer_start(&timers[TIMER_MPI_FIT]);
-  timer_start(&timers[TIMER_MPI_IDLE]);
-  MPI_Barrier(rinfo->comm_3d);
-  timer_stop(&timers[TIMER_MPI_IDLE]);
-
-  MPI_Allreduce(&myinner, &inner, 1, SPLATT_MPI_VAL, MPI_SUM, rinfo->comm_3d);
-  timer_stop(&timers[TIMER_MPI_FIT]);
-#else
-  inner = myinner;
-#endif
-
-  return inner;
-}
-
-/**
-* @brief Find the Frobenius norm squared of a Kruskal tensor. This equivalent
-*        to via computing <X,X>, the inner product of X with itself. We find
-*        this via \lambda^T (AtA * BtB * ...) \lambda, where * is the Hadamard
-*        product.
-*
-* @param nmodes The number of modes in the tensor.
-* @param lambda The vector of column norms.
-* @param aTa An array of Gram Matrices (AtA, BtB, ...).
-*
-* @return The Frobenius norm of X, squared.
-*/
-static val_t p_kruskal_norm(
-  idx_t const nmodes,
-  val_t const * const restrict lambda,
-  matrix_t ** aTa)
-{
-  idx_t const rank = aTa[0]->J;
-  val_t * const restrict av = aTa[MAX_NMODES]->vals;
-
-  val_t norm_mats = 0;
-
-  /* use aTa[MAX_NMODES] as scratch space */
-  for(idx_t i=0; i < rank; ++i) {
-    for(idx_t j=i; j < rank; ++j) {
-      av[j + (i*rank)] = 1.;
-    }
-  }
-
-  /* aTa[MAX_NMODES] = hada(aTa) */
-  for(idx_t m=0; m < nmodes; ++m) {
-    val_t const * const restrict atavals = aTa[m]->vals;
-    for(idx_t i=0; i < rank; ++i) {
-      for(idx_t j=i; j < rank; ++j) {
-        av[j + (i*rank)] *= atavals[j + (i*rank)];
-      }
-    }
-  }
-
-  /* now compute lambda^T * aTa[MAX_NMODES] * lambda */
-  for(idx_t i=0; i < rank; ++i) {
-    norm_mats += av[i+(i*rank)] * lambda[i] * lambda[i];
-    for(idx_t j=i+1; j < rank; ++j) {
-      norm_mats += av[j+(i*rank)] * lambda[i] * lambda[j] * 2;
-    }
-  }
-
-  return fabs(norm_mats);
-}
-
-
-/**
-* @brief Compute the fit of a Kruskal tensor, Z, to an input tensor, X. This
-*        is computed via 1 - [sqrt(<X,X> + <Z,Z> - 2<X,Z>) / sqrt(<X,X>)].
-*
-* @param nmodes The number of modes in the input tensors.
-* @param rinfo MPI rank information.
-* @param thds OpenMP thread data structures.
-* @param ttnormsq The norm (squared) of the original input tensor, <X,X>.
-* @param lambda The vector of column norms.
-* @param mats The Kruskal-tensor matrices.
-* @param m1 The result of doing MTTKRP along the last mode.
-* @param aTa An array of matrices (length MAX_NMODES)containing BtB, CtC, etc.
-*
-* @return The inner product of the two tensors, computed via:
-*         \lambda^T hadamard(mats[nmodes-1], m1) \lambda.
-*/
-static val_t p_calc_fit(
-  idx_t const nmodes,
-  rank_info * const rinfo,
-  thd_info * const thds,
-  val_t const ttnormsq,
-  val_t const * const restrict lambda,
-  matrix_t ** mats,
-  matrix_t const * const m1,
-  matrix_t ** aTa)
-{
-  timer_start(&timers[TIMER_FIT]);
-
-  /* First get norm of new model: lambda^T * (hada aTa) * lambda. */
-  val_t const norm_mats = p_kruskal_norm(nmodes, lambda, aTa);
-
-  /* Compute inner product of tensor with new model */
-  val_t const inner = p_tt_kruskal_inner(nmodes, rinfo, thds, lambda, mats,m1);
-
-  val_t const residual = sqrt(ttnormsq + norm_mats - (2 * inner));
-  timer_stop(&timers[TIMER_FIT]);
-  return 1 - (residual / sqrt(ttnormsq));
-}
->>>>>>> 3527460d
 
 
 /******************************************************************************
