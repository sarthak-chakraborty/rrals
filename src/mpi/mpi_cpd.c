--- conflicted
+++ resolved
@@ -13,31 +13,6 @@
 #include <math.h>
 #include <omp.h>
 
-<<<<<<< HEAD
-/**
-* @brief Resets serial and MPI timers that were activated during some CPD
-*        pre-processing.
-*
-* @param rinfo MPI rank information.
-*/
-static void p_reset_cpd_timers(
-  rank_info const * const rinfo)
-{
-  timer_reset(&timers[TIMER_ATA]);
-#ifdef SPLATT_USE_MPI
-  timer_reset(&timers[TIMER_MPI]);
-  timer_reset(&timers[TIMER_MPI_IDLE]);
-  timer_reset(&timers[TIMER_MPI_COMM]);
-  timer_reset(&timers[TIMER_MPI_ATA]);
-  timer_reset(&timers[TIMER_MPI_REDUCE]);
-  timer_reset(&timers[TIMER_MPI_NORM]);
-  timer_reset(&timers[TIMER_MPI_UPDATE]);
-  timer_reset(&timers[TIMER_MPI_FIT]);
-  MPI_Barrier(rinfo->comm_3d);
-#endif
-}
-=======
->>>>>>> e0e03ddd
 
 
 /******************************************************************************
