--- conflicted
+++ resolved
@@ -1,9 +1,4 @@
 #!/bin/bash
-<<<<<<< HEAD
-# Copyright 2014-2015, Dominique LaSalle. Used with permission.
-# Modified by Shaden Smith, 2015-2016.
-
-=======
 
 # The MIT License (MIT)
 #
@@ -26,7 +21,6 @@
 # LIABILITY, WHETHER IN AN ACTION OF CONTRACT, TORT OR OTHERWISE, ARISING FROM,
 # OUT OF OR IN CONNECTION WITH THE SOFTWARE OR THE USE OR OTHER DEALINGS IN THE
 # SOFTWARE.
->>>>>>> 222ca7e3
 
 
 ###############################################################################
@@ -65,8 +59,6 @@
   echo "    Set the C compiler."
   #echo "  --cxx=<cxx>"
   #echo "    Set the C++ compiler."
-<<<<<<< HEAD
-=======
 
   echo ""
   echo "  --max-modes=<#>"
@@ -80,22 +72,10 @@
 
   echo "  --intel"
   echo "    Use the Intel compiler (icc), MKL, and possibly Intel-specific optimizations."
->>>>>>> 222ca7e3
   echo "  --debug"
   echo "    Turn off optimizations and build with debugging symbols and assertions."
   echo "  --dev"
   echo "    Build in development mode. Warnings and extra logging enabled."
-
-<<<<<<< HEAD
-  echo ""
-  echo "  --with-index-size={32,64}"
-  echo "    Use 32 or 64 bit integers (default: 64)."
-  echo "  --with-precision={single,double}"
-  echo "    Use single or double precision floating point values (default: double)."
-
-  echo ""
-  echo "  --with-max-modes=<#>"
-  echo "    Set the maxmimum number of tensor modes (default: 8)."
 
   echo ""
   echo "LIBRARY OPTIONS"
@@ -119,6 +99,13 @@
   echo "  --download-blas-lapack"
   echo "    Download generic BLAS/LAPACK libraries (possible performance loss)."
 
+  # Metis
+  echo "";
+  echo "  --with-metis"
+  echo "    Build with Metis support. Let CMake auto-detect Metis environment."
+  echo "  --with-metis-lib=<lib>"
+  echo "    Set the Metis library (e.g., /usr/.../libmetis.a)."
+
   echo ""
   echo "INSTALLATION OPTIONS:"
   echo "====================:"
@@ -127,45 +114,6 @@
   echo "  --build-lib={static,shared}"
   echo "    Set the type of library to build (default: static)."
   echo ""
-=======
-  echo ""
-  echo "LIBRARY OPTIONS"
-  echo "==============="
-
-  # MPI
-  echo "  --with-mpi"
-  echo "    Build with MPI support. Let CMake auto-detect MPI environment."
-  echo "  --with-mpicc=<cc>"
-  echo "    Set the MPI C compiler. Other configuration options may be determined by CMake."
-  #echo "  --with-mpicxx=<cxx>"
-  #echo "    Set the MPI C++ compiler. Other configuration options may be determined by CMake."
-  echo ""
-
-  # BLAS/LAPACK
-  echo "If you are unhappy with the auto-detected BLAS/LAPACK libraries:"
-  echo "  --with-blas-lib=<lib>"
-  echo "    Set the BLAS library (e.g., /usr/.../libblas.so)."
-  echo "  --with-lapack-lib=<lib>"
-  echo "    Set the LAPACK library (e.g., /usr/.../liblapack.so)."
-  echo "  --download-blas-lapack"
-  echo "    Download generic BLAS/LAPACK libraries (possible performance loss)."
-
-  # Metis
-  echo "";
-  echo "  --with-metis"
-  echo "    Build with Metis support. Let CMake auto-detect Metis environment."
-  echo "  --with-metis-lib=<lib>"
-  echo "    Set the Metis library (e.g., /usr/.../libmetis.a)."
-
-  echo ""
-  echo "INSTALLATION OPTIONS:"
-  echo "====================:"
-  echo "  --prefix=<prefix>"
-  echo "    Set the installation prefix."
-  echo "  --build-lib={static,shared}"
-  echo "    Set the type of library to build (default: static)."
-  echo ""
->>>>>>> 222ca7e3
 
   echo "Please report bugs to <shaden@cs.umn.edu>."
   echo "SPLATT home page: <http://cs.umn.edu/~splatt/>."
@@ -193,7 +141,6 @@
       -h|--help)
       show_help
       exit 0
-<<<<<<< HEAD
     ;;
 
     ## COMPILE OPTIONS
@@ -204,6 +151,11 @@
     # cxx
     --cxx=*)
       CONFIG_FLAGS="${CONFIG_FLAGS} -DCMAKE_CXX_COMPILER=${i#*=}"
+    ;;
+
+    --intel)
+      CONFIG_FLAGS="${CONFIG_FLAGS} -DINTEL_OPT=1"
+      CONFIG_FLAGS="${CONFIG_FLAGS} -DCMAKE_C_COMPILER=icc"
     ;;
     # debug
     --debug)
@@ -237,7 +189,7 @@
         die "Unknown precision: ${PRECISION}. Choose between {single,double}."
       fi
     ;;
-    --with-max-modes=*)
+    --max-modes=*)
       CONFIG_FLAGS="${CONFIG_FLAGS} -DMAX_MODES=${i#*=}"
     ;;
 
@@ -273,91 +225,6 @@
       CONFIG_FLAGS="${CONFIG_FLAGS} -DMPICXX=${i#*=}"
     ;;
 
-=======
-    ;;
-
-    ## COMPILE OPTIONS
-    # cc
-    --cc=*)
-      CONFIG_FLAGS="${CONFIG_FLAGS} -DCMAKE_C_COMPILER=${i#*=}"
-    ;;
-    # cxx
-    --cxx=*)
-      CONFIG_FLAGS="${CONFIG_FLAGS} -DCMAKE_CXX_COMPILER=${i#*=}"
-    ;;
-
-    --intel)
-      CONFIG_FLAGS="${CONFIG_FLAGS} -DINTEL_OPT=1"
-      CONFIG_FLAGS="${CONFIG_FLAGS} -DCMAKE_C_COMPILER=icc"
-    ;;
-    # debug
-    --debug)
-      CONFIG_FLAGS="${CONFIG_FLAGS} -DDEBUG=1"
-    ;;
-    # dev
-    --dev)
-      CONFIG_FLAGS="${CONFIG_FLAGS} -DDEV_MODE=1"
-    ;;
-    --build-dir=*)
-      BUILDDIR="${i#*=}"
-    ;;
-
-    --with-index-size=*)
-      IDX_WIDTH=${i#*=}
-      if [ "${IDX_WIDTH}" == "32" ]; then
-        CONFIG_FLAGS="${CONFIG_FLAGS} -DSPLATT_IDX_WIDTH=32"
-      elif [ "${IDX_WIDTH}" == "64" ]; then
-        CONFIG_FLAGS="${CONFIG_FLAGS} -DSPLATT_IDX_WIDTH=64"
-      else
-        die "Unknown index size: ${IDX_WIDTH}. Choose between {32,64}."
-      fi
-    ;;
-    --with-precision=*)
-      PRECISION=${i#*=}
-      if [ "${PRECISION}" == "single" ]; then
-        CONFIG_FLAGS="${CONFIG_FLAGS} -DSPLATT_VAL_WIDTH=single"
-      elif [ "${PRECISION}" == "double" ]; then
-        CONFIG_FLAGS="${CONFIG_FLAGS} -DSPLATT_VAL_WIDTH=double"
-      else
-        die "Unknown precision: ${PRECISION}. Choose between {single,double}."
-      fi
-    ;;
-    --max-modes=*)
-      CONFIG_FLAGS="${CONFIG_FLAGS} -DMAX_MODES=${i#*=}"
-    ;;
-
-
-    ## LIBRARY OPTIONS
-
-    # BLAS/LAPACK
-    --with-blas-dir=*)
-      CONFIG_FLAGS="${CONFIG_FLAGS} -DUSER_BLAS_DIR=${i#*=}"
-    ;;
-    --with-blas-lib=*)
-      CONFIG_FLAGS="${CONFIG_FLAGS} -DUSER_BLAS_LIB=${i#*=}"
-    ;;
-    --with-lapack-dir=*)
-      CONFIG_FLAGS="${CONFIG_FLAGS} -DUSER_LAPACK_DIR=${i#*=}"
-    ;;
-    --with-lapack-lib=*)
-      CONFIG_FLAGS="${CONFIG_FLAGS} -DUSER_LAPACK_LIB=${i#*=}"
-    ;;
-    --download-blas-lapack)
-      CONFIG_FLAGS="${CONFIG_FLAGS} -DDOWNLOAD_BLAS_LAPACK=TRUE"
-    ;;
-
-
-    # MPI support
-    --with-mpi)
-      CONFIG_FLAGS="${CONFIG_FLAGS} -DUSE_MPI=1"
-    ;;
-    --with-mpicc=*)
-      CONFIG_FLAGS="${CONFIG_FLAGS} -DMPICC=${i#*=}"
-    ;;
-    --with-mpicxx=*)
-      CONFIG_FLAGS="${CONFIG_FLAGS} -DMPICXX=${i#*=}"
-    ;;
-
 
     # Metis
     --with-metis)
@@ -366,7 +233,6 @@
     --with-metis-lib=*)
       CONFIG_FLAGS="${CONFIG_FLAGS} -DUSER_METIS_LIB=${i#*=}"
     ;;
->>>>>>> 222ca7e3
 
 
     ## INSTALL OPTIONS
@@ -393,7 +259,6 @@
     ;;
     --mtmetis)
       CONFIG_FLAGS="${CONFIG_FLAGS} -DUSE_MTMETIS=1"
-<<<<<<< HEAD
     ;;
     --patoh)
       CONFIG_FLAGS="${CONFIG_FLAGS} -DUSE_PATOH=1"
@@ -401,15 +266,6 @@
     --ashado)
       CONFIG_FLAGS="${CONFIG_FLAGS} -DUSE_ASHADO=1"
     ;;
-=======
-    ;;
-    --patoh)
-      CONFIG_FLAGS="${CONFIG_FLAGS} -DUSE_PATOH=1"
-    ;;
-    --ashado)
-      CONFIG_FLAGS="${CONFIG_FLAGS} -DUSE_ASHADO=1"
-    ;;
->>>>>>> 222ca7e3
 
 
     # bad argument
