project(CSPLATT)
cmake_minimum_required(VERSION 2.6.0)

# Get version string from git repo if possible
if(EXISTS ${CMAKE_CURRENT_SOURCE_DIR}/.git/)
  execute_process(COMMAND git --git-dir=${CMAKE_CURRENT_SOURCE_DIR}/.git rev-parse --short HEAD
                  OUTPUT_VARIABLE SPLATT_COMMIT
                  OUTPUT_STRIP_TRAILING_WHITESPACE)
  execute_process(COMMAND git --git-dir=${CMAKE_CURRENT_SOURCE_DIR}/.git rev-parse --abbrev-ref HEAD
                  OUTPUT_VARIABLE SPLATT_BRANCH
                  OUTPUT_STRIP_TRAILING_WHITESPACE)
  set(SPLATT_VERSION_STR "${SPLATT_COMMIT}-${SPLATT_BRANCH}")
  set(C_DEFINES "${C_DEFINES} -DSPLATT_VERSION_STR=\\\"${SPLATT_VERSION_STR}\\\"")
endif()


find_package(OpenMP REQUIRED)
set(CMAKE_C_FLAGS "${CMAKE_C_FLAGS} ${OpenMP_C_FLAGS}")
set(CMAKE_CXX_FLAGS "${CMAKE_CXX_FLAGS} ${OpenMP_CXX_FLAGS}")
set(CMAKE_EXE_LINKER_FLAGS "${CMAKE_EXE_LINKER_FLAGS} ${OpenMP_EXE_LINKER_FLAGS}")


# to find BLAS/LAPACK
enable_language(Fortran)

# ALL LIBRARIES -- will concatenate to this
<<<<<<< HEAD
=======
enable_language(Fortran)
>>>>>>> 11c6dc80
set(SPLATT_LIBS splatt m rt gfortran)

# check for MPI mode
if (DEFINED USE_MPI)
  message("Building with MPI support.")
  add_definitions(-DSPLATT_USE_MPI=${USE_MPI})
  find_package(MPI REQUIRED)
  include_directories(SYSTEM ${MPI_INCLUDE_PATH})
  file(GLOB MPI_SOURCES src/mpi/*.c)
  set(SPLATT_LIBS ${SPLATT_LIBS} ${MPI_C_LIBRARIES})
else()
  set(MPI_SOURCES "")
endif()


# find BLAS / LAPACK
find_package(BLAS REQUIRED)
if( BLAS_FOUND )
  add_definitions(-DSPLATT_USE_BLAS=1)
  include_directories(${BLAS_INCLUDE_DIR})
  set(SPLATT_LIBS ${SPLATT_LIBS} ${BLAS_LIBRARIES})
  set(CMAKE_EXE_LINKER_FLAGS "${CMAKE_EXE_LINKER_FLAGS} ${BLAS_LINKER_FLAGS}")
  message("USING BLAS LIBS: " ${BLAS_LIBRARIES})
endif()
find_package(LAPACK REQUIRED)
if( LAPACK_FOUND )
  set(SPLATT_LIBS ${SPLATT_LIBS} ${LAPACK_LIBRARIES})
  set(CMAKE_EXE_LINKER_FLAGS "${CMAKE_EXE_LINKER_FLAGS} ${LAPACK_LINKER_FLAGS}")
  message("USING LAPACK LIBS: " ${LAPACK_LIBRARIES})
endif()



# check for debug mode
if (DEFINED DEBUG)
  message("Building in DEBUG mode. Assertions enabled.")
  add_definitions(-DDEBUG=${DEBUG})
  set(CMAKE_BUILD_TYPE Debug)
  set(CMAKE_C_FLAGS "${CMAKE_C_FLAGS} -O0")
  set(CMAKE_C_FLAGS "${CMAKE_C_FLAGS} -g")
else()
  message("Building in RELEASE mode.")
  set(CMAKE_BUILD_TYPE Release)
  set(CMAKE_C_FLAGS "${CMAKE_C_FLAGS} -O3")
endif()

# find BLAS / LAPACK
find_package(BLAS REQUIRED)
if( BLAS_FOUND )
  add_definitions(-DSPLATT_USE_BLAS=1)
  include_directories(${BLAS_INCLUDE_DIR})
  set(SPLATT_LIBS ${SPLATT_LIBS} ${BLAS_LIBRARIES})
  set(CMAKE_EXE_LINKER_FLAGS "${CMAKE_EXE_LINKER_FLAGS} ${BLAS_LINKER_FLAGS}")
  message("USING BLAS LIBS: " ${BLAS_LIBRARIES})
endif()
find_package(LAPACK REQUIRED)
if( LAPACK_FOUND )
  set(SPLATT_LIBS ${SPLATT_LIBS} ${LAPACK_LIBRARIES})
  set(CMAKE_EXE_LINKER_FLAGS "${CMAKE_EXE_LINKER_FLAGS} ${LAPACK_LINKER_FLAGS}")
  message("USING LAPACK LIBS: " ${LAPACK_LIBRARIES})
endif()

# check for MT-Metis support
if (DEFINED USE_MTMETIS)
  message("Building with MT-Metis support.")
  add_definitions(-DSPLATT_USE_MTMETIS=${USE_MTMETIS})
  set(SPLATT_LIBS ${SPLATT_LIBS} mtmetis)
endif()

# check for PatoH support
if (DEFINED USE_PATOH)
  message("Building with PaToH support.")
  add_definitions(-DSPLATT_USE_PATOH=${USE_PATOH})
  set(SPLATT_LIBS ${SPLATT_LIBS} patoh)
endif()

# check for Ashado support
if (DEFINED USE_ASHADO)
  message("Building with Ashado support.")
  add_definitions(-DSPLATT_USE_ASHADO=${USE_ASHADO})
  set(SPLATT_LIBS ${SPLATT_LIBS} ashado)
endif()

add_definitions(-D_GNU_SOURCE)

set(C_DEFINES "${C_DEFINES}")
set(CMAKE_C_FLAGS "${CMAKE_C_FLAGS} ${C_DEFINES}")
set(CMAKE_C_FLAGS "${CMAKE_C_FLAGS} -std=c99")
set(CMAKE_C_FLAGS "${CMAKE_C_FLAGS} -march=native")
set(CMAKE_C_FLAGS "${CMAKE_C_FLAGS} -funroll-loops")
set(CMAKE_C_FLAGS "${CMAKE_C_FLAGS} -ftree-vectorize")
set(CMAKE_C_FLAGS "${CMAKE_C_FLAGS} -fgnu89-inline")
set(CMAKE_C_FLAGS "${CMAKE_C_FLAGS} -fstrict-aliasing")
set(CMAKE_C_FLAGS "${CMAKE_C_FLAGS} -fPIC")
#set(CMAKE_C_FLAGS "${CMAKE_C_FLAGS} -fopt-info-vec")
#set(CMAKE_C_FLAGS "${CMAKE_C_FLAGS} -fopt-info-vec-missed")

# Development mode enables much more strict warnings
if(DEFINED DEV_MODE)
  add_definitions(-DDEV_MODE=${DEV_MODE})
  set(CMAKE_C_FLAGS "${CMAKE_C_FLAGS} -pedantic")
  set(CMAKE_C_FLAGS "${CMAKE_C_FLAGS} -Wall")
  set(CMAKE_C_FLAGS "${CMAKE_C_FLAGS} -Wextra")
  set(CMAKE_C_FLAGS "${CMAKE_C_FLAGS} -Wno-missing-field-initializers")
  set(CMAKE_C_FLAGS "${CMAKE_C_FLAGS} -Wno-unused-parameter")
  set(CMAKE_C_FLAGS "${CMAKE_C_FLAGS} -Wno-unused-variable")
  #set(CMAKE_C_FLAGS "${CMAKE_C_FLAGS} -Wno-unused-result")
  #set(CMAKE_C_FLAGS "${CMAKE_C_FLAGS} -Wno-unused-function")
  # Unfortunately, these warnings pop up in GCC 5.1 despite our MAX_NMODES checks
  #set(CMAKE_C_FLAGS "${CMAKE_C_FLAGS} -Wno-array-bounds")
else()
  # turn off warning entirely for release builds
  set(CMAKE_C_FLAGS "${CMAKE_C_FLAGS} -w")
endif()

set(CMAKE_RUNTIME_OUTPUT_DIRECTORY ${CMAKE_BINARY_DIR}/bin)

file(GLOB SPLATT_SOURCES src/*.c src/ccp/*.c src/completion/*.c src/completion/liblbfgs/*.c ${MPI_SOURCES})

# Generate splatt library
add_subdirectory(lib)

add_subdirectory(include)

# Compile applications
add_subdirectory(src)

# UNIT TESTS
add_subdirectory(tests)


# uninstall
configure_file(
    "${CMAKE_CURRENT_SOURCE_DIR}/scripts/cmake_uninstall.cmake.in"
    "${CMAKE_CURRENT_BINARY_DIR}/cmake_uninstall.cmake"
    IMMEDIATE @ONLY)

add_custom_target(uninstall
    COMMAND ${CMAKE_COMMAND} -P ${CMAKE_CURRENT_BINARY_DIR}/cmake_uninstall.cmake)
<|MERGE_RESOLUTION|>--- conflicted
+++ resolved
@@ -24,10 +24,7 @@
 enable_language(Fortran)
 
 # ALL LIBRARIES -- will concatenate to this
-<<<<<<< HEAD
-=======
 enable_language(Fortran)
->>>>>>> 11c6dc80
 set(SPLATT_LIBS splatt m rt gfortran)
 
 # check for MPI mode
