--- conflicted
+++ resolved
@@ -19,14 +19,6 @@
 set(CMAKE_CXX_FLAGS "${CMAKE_CXX_FLAGS} ${OpenMP_CXX_FLAGS}")
 set(CMAKE_EXE_LINKER_FLAGS "${CMAKE_EXE_LINKER_FLAGS} ${OpenMP_EXE_LINKER_FLAGS}")
 
-<<<<<<< HEAD
-
-# to find BLAS/LAPACK
-enable_language(Fortran)
-
-# ALL LIBRARIES -- will concatenate to this
-set(SPLATT_LIBS splatt m rt gfortran)
-=======
 # ALL LIBRARIES -- will concatenate to this
 set(SPLATT_LIBS splatt m rt)
 
@@ -37,8 +29,6 @@
 else()
   set(SPLATT_LIBS ${SPLATT_LIBS} gfortran)
 endif()
-
->>>>>>> ed7de662
 
 # check for MPI mode
 if (DEFINED USE_MPI)
